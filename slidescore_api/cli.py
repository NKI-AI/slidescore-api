--- conflicted
+++ resolved
@@ -72,13 +72,10 @@
 def _shapely_to_slidescore(shapely_object):
     shapely_type = type(shapely_object)
     if shapely_type == shapely.geometry.Polygon:
-<<<<<<< HEAD
         if shapely_object.interiors.__len__() != 0:
             if any([_.area > 0 for _ in shapely_object.interiors]):
                 raise RuntimeError(f"Expected Polygon to have empty interior. Got {list(shapely_object.interiors)}.")
-=======
-        assert len(shapely_object.interiors) == 0
->>>>>>> ab0a5c04
+
         coordinates = shapely_object.exterior.coords
         if len(coordinates) < 3:
             raise RuntimeError(f"Malformed Polygon. Got {coordinates}.")
