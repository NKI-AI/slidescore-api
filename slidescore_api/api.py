# coding=utf-8
# Copyright (c) slidescore_api contributors
"""Main module containing the SlideScore API wrapper."""

import io
import json
import logging
import pathlib
import re
import shutil
import sys
import urllib.parse
from typing import Dict, Iterable, List, Optional, Tuple, Union, Any

import requests
from PIL import Image
from requests import Response
from tqdm import tqdm

type_to_name = [
    "FreeText",
    "Integer",
    "Real",
    "DropDown",
    "PositiveNegative",
    "Intensities",
    "Percentage",
    "Checkbox",
    "ClickFriendly",
    "PercentageOnly",
    "IntensitiesOnly",
    "PositiveNegativeOnly",
    "ClickFriendlyOnly",
    "ClickFriendlyPollOnly",
    "Explanation",
    "HScore",
    "HScoreOnly",
    "AnnoPoints",
    "AnnoMeasure",
    "AnnoShapes",
]


class SlideScoreResult:
    # pylint: disable=too-many-instance-attributes
    """Slidescore wrapper class for storing SlideScore server responses."""

    def __init__(self, slide_dict: Dict = None):
        """
        Parameters
        ----------
        slide_dict : dict
            SlideScore server response for annotations/labels.
        """

        self.__slide_dict = slide_dict
        if not slide_dict:
            slide_dict = {
                "imageID": 0,
                "imageName": "",
                "user": None,
                "tmaRow": None,
                "tmaCol": None,
                "tmaSampleID": None,
                "question": None,
                "answer": None,
            }

        self.image_id = int(slide_dict["imageID"])
        self.image_name = slide_dict["imageName"]
        self.user = slide_dict["user"]
        self.tma_row = int(slide_dict["tmaRow"]) if "tmaRow" in slide_dict else None
        self.tma_col = int(slide_dict["tmaCol"]) if "tmaCol" in slide_dict else None
        self.tma_sample_id = slide_dict["tmaSampleID"] if "tmaSampleID" in slide_dict else ""
        self.question = slide_dict["question"]
        self.answer = slide_dict["answer"]

        self.points = None
        if self.answer is not None and self.answer[:2] == "[{":
            annos = json.loads(self.answer)
            if len(annos) > 0:
                if hasattr(annos[0], "type"):
                    self.annotations = annos
                else:
                    self.points = annos

    def to_row(self) -> str:
        """
        Convert dictionary output to a tab-separated string

        Returns
        -------
        str
            Tab separated string
        """
        if self.__slide_dict is None:
            return ""
        ret = str(self.image_id) + "\t" + self.image_name + "\t" + self.user + "\t"
        if self.tma_row is not None:
            ret = ret + str(self.tma_row) + "\t" + str(self.tma_col) + "\t" + self.tma_sample_id + "\t"
        ret = ret + self.question + "\t" + self.answer
        return ret

    def __repr__(self):
        return (
            f"SlideScoreResult(image_id={self.image_id}, "
            f"image_name={self.image_name}, "
            f"user={self.user}, "
            f"tma_row={self.tma_row}, "
            f"tma_col={self.tma_col}, "
            f"tma_sample_id={self.tma_sample_id}, "
            f"question={self.question}, "
            f"answer=length {len(self.answer)})"
        )


class APIClient:
    """SlideScore API client."""

    def __init__(self, server: str, api_token: str, disable_cert_checking: bool = False) -> None:
        """
        Base client class for interfacing with slidescore servers.
        Needs and slidescore_url (example: "https://rhpc.nki.nl/slidescore/"), and a api token. Note the ending "/".

        Parameters
        ----------
        server : str
            Path to SlideScore server (without "Api/").
        api_token : str
            API token for this API request.
        disable_cert_checking : bool
            Disable checking of SSL certification (not recommended).
        """
        self.logger = logging.getLogger(type(self).__name__)

        self.server = server
        self.end_point = urllib.parse.urljoin(server, "Api/")
        self.api_token = api_token
        self.verify_certificate = not disable_cert_checking
        self.base_url: Union[str, None] = None
        self.cookie: Union[str, None] = None

    def perform_request(
        self,
        request: str,
        data: Optional[Dict],
        method: str = "POST",
        stream: bool = False,
    ) -> Response:
        """
        Base functionality for making requests to slidescore servers. Request should\
        be in the format of the slidescore API: https://www.slidescore.com/docs/api.html

        Parameters
        ----------
        request : str
        data : dict
        method : str
            HTTP request method (POST or GET).
        stream : bool

        Returns
        -------
        Response
        """
        if method not in ["POST", "GET"]:
            raise SlideScoreErrorException(f"Expected method to be either `POST` or `GET`. Got {method}.")

        headers = {
            "Accept": "application/json",
            "Authorization": f"Bearer {self.api_token}",
        }
        url = urllib.parse.urljoin(self.end_point, request)

        if method == "POST":
            response = requests.post(url, verify=self.verify_certificate, headers=headers, data=data)
        else:
            response = requests.get(
                url,
                verify=self.verify_certificate,
                headers=headers,
                data=data,
                stream=stream,
            )
        if response.status_code != 200:
            response.raise_for_status()

        return response

    def get_images(self, study_id: int) -> Dict:
        """
        Get slide data (no slides) for all slides in the study.

        Parameters
        ----------
        study_id : int

        Returns
        -------
        dict
            Dictionary containing the images in the study.
        """
        response = self.perform_request("Images", {"studyid": study_id})
        rjson = response.json()
        self.logger.info("Found %s slides with SlideScore API for study ID %s.", len(rjson), study_id)

        return rjson

    def download_slide(
        self,
        study_id: int,
        image: dict,
        save_dir: pathlib.Path,
        skip_if_exists: bool = True,
    ) -> pathlib.Path:
        """
        Downloads a WSI from the SlideScore server, needs study_id and image.
        NOTE: this request has a different signature with different rights as the other
        methods and thus might require an api token with more rights than the other ones.

        Parameters
        ----------
        study_id : int
        image : dict
        save_dir : pathlib.Path
        skip_if_exists : bool

        Returns
        -------
        pathlib.Path
            Filename the output has been written to.

        """
        image_id = image["id"]
        filesize = image["fileSize"]
        response = self.perform_request(
            "DownloadSlide",
            {"studyid": study_id, "imageid": image_id},
            method="GET",
            stream=True,
        )

        raw = response.headers["Content-Disposition"]
        filename = self._get_filename(raw)
        self.logger.info("Writing to %s (reporting file size of %s)...", save_dir / filename, filesize)
        save_dir = save_dir / str(image_id)
        save_dir.mkdir(exist_ok=True)
        write_to = save_dir / filename
        history = self._read_from_history(save_dir)

        if skip_if_exists and str(filename) in history:
            self.logger.info("File %s already downloaded. Skipping.", save_dir / filename)
            response.close()
            return write_to

        temp_write_to = write_to.with_suffix(write_to.suffix + ".partial")

        with tqdm.wrapattr(
            open(temp_write_to, "wb"),
            "write",
            miniters=1,
            desc=filename,
            total=None,
        ) as file:
            for chunk in response.iter_content(chunk_size=4096):
                file.write(chunk)
        shutil.move(str(temp_write_to), str(write_to))

        self._write_to_history(save_dir, write_to.name)
        return write_to

    def get_results(self, study_id: int, **kwargs) -> Iterable[SlideScoreResult]:
        """
        Basic functionality to download all annotations made for a particular study.
        Returns a SlideScoreResult class wrapper containing the information.

        Parameters
        ----------
        study_id : int
            ID of SlideScore study.
        **kwargs: dict
            Dictionary with optional API flags. Check https://www.slidescore.com/docs/api.html#get-results for
            more details.

        Returns
        -------
        List[SlideScoreResult]
            List of SlideScore results.
        """
        optional_keys = ["question", "email", "imageid", "caseid"]
        if any(_ not in optional_keys for _ in kwargs):
            raise RuntimeError(f"Expected optional keys to be any of {', '.join(optional_keys)}. Got {kwargs.keys()}.")

        response = self.perform_request("Scores", {"studyid": study_id, **kwargs})
        rjson = response.json()
        for line in rjson:
            yield SlideScoreResult(line)

    def get_config(self, study_id: int) -> dict:
        """
        Get the configuration of a particular study. Returns a dictionary.

        Parameters
        ----------
        study_id : int
            ID of SlideScore study.

        Returns
        -------
        dict
        """
        response = self.perform_request("GetConfig", {"studyid": study_id})
        rjson = response.json()

        if not rjson["success"]:
            raise SlideScoreErrorException(f"Configuration for study id {study_id} not returned succesfully")

        return rjson["config"]

    def upload_results(self, study_id: int, results: List[SlideScoreResult]) -> bool:
        """
        Basic functionality to upload all annotations made for a particular study.
        Returns true if successful.

        results should be a list of strings, where each elemement is a line of text of the following format:
        imageID - tab - imageNumber - tab - author - tab - question - tab - annotatations
        annotations should be of the following format: a list of dicts containing annotation answers,
        converted to str format

        Parameters
        ----------
        study_id : int
        results : List[str]

        Returns
        -------
        bool
        """
        results_as_row = [r.to_row() for r in results]
        sres = "\n" + "\n".join(results_as_row)
        response = self.perform_request("UploadResults", {"studyid": study_id, "results": sres})
        rjson = response.json()
        if not rjson["success"]:
            raise SlideScoreErrorException(rjson["log"])
        return True

    def upload_asap(  # pylint: disable=R0913
        self,
        image_id: int,
        user: str,
        questions_map: Dict,
        annotation_name: str,
        asap_annotation: Dict,
    ) -> bool:
        """Upload annotations for study using ASAP functionality."""
        response = self.perform_request(
            "UploadASAPAnnotations",
            {
                "imageid": image_id,
                "questionsMap": "\n".join(key + ";" + val for key, val in questions_map.items()),
                "user": user,
                "annotationName": annotation_name,
                "asapAnnotation": asap_annotation,
            },
        )
        rjson = response.json()
        if not rjson["success"]:
            raise SlideScoreErrorException(rjson["log"])
        return True

    def get_image_metadata(self, image_id: int) -> dict:
        """
        Returns slide metadata for that image id.

        Parameters
        ----------
        image_id : int
            SlideScore Image ID.

        Returns
        -------
        dict
            Image metadata as stored in SlideScore.
        """
        response = self.perform_request("GetImageMetadata", {"imageId": image_id}, "GET")
        rjson = response.json()
        if not rjson["success"]:
            raise SlideScoreErrorException(rjson["log"])
        return rjson["metadata"]

    def export_asap(self, image_id: int, user: str, question: str) -> str:
        """Downloads ASAP annotations."""
        response = self.perform_request(
            "ExportASAPAnnotations",
            {"imageid": image_id, "user": user, "question": question},
        )
        rjson = response.json()
        if not rjson["success"]:
            raise SlideScoreErrorException(rjson["log"])
        rawresp = response.text
        if rawresp[0] != "<":
            raise RuntimeError("Incomplete XML ASAP output.")
        return rawresp

    def get_image_server_url(self, image_id: int) -> Tuple[str, str]:
        """
        Returns the image server slidescore url for given image.

        Parameters
        ----------
        image_id : int
            SlideScore Image ID.

        Returns
        -------
        tuple
            Pair consisting of url, cookie.
        """
        if self.base_url is None:
            raise RuntimeError

        response = self.perform_request(f"GetTileServer?imageId={str(image_id)}", None, method="GET")
        rjson: Dict = dict(response.json())
        url_parts = "/".join(["i", str(image_id), rjson["urlPart"], "_files"])
        return (
            urllib.parse.urljoin(self.base_url, url_parts),
            rjson["cookiePart"],
        )

    def set_cookie(self, image_id: int) -> None:
        """Set cookie; needed for getting deep zoomed tiles.

        Parameters
        ----------
        image_id : int
            SlideScore Image ID.
        """
        (self.base_url, self.cookie) = self.get_image_server_url(image_id)

    def get_tile(self, level: int, x_coord: int, y_coord: int) -> Image:
        """
        Gets tile from WSI for given magnification level.
        A WSI at any given magnification level is converted into an x by y tile matrix. This method downloads the tile
        at col (x) and row (y) only as jpeg. Maximum magnification level can be calculated as follows:
        max_level = int(np.ceil(math.log(max_dim, 2))), where max_dim is is the maximum of either height or width
        of the slide. This can be requested by calling get_image_metadata.

        Parameters
        ----------
        level : int
        x_coord : x
        y_coord : x

        Returns
        -------
        PIL.Image
            Requested tile.
        """
        if self.base_url is None:
            raise RuntimeError

        response = requests.get(
            self.base_url + f"/{str(level)}/{str(x_coord)}_{str(y_coord)}.jpeg",
            stream=True,
            cookies=dict(t=self.cookie),
        )
        if response.status_code == 200:
            return Image.open(io.BytesIO(response.content))
        raise SlideScoreErrorException(f"Expected response code 200. Got {response.status_code}.")

    @staticmethod
    def _get_filename(string: str) -> pathlib.Path:
        """
        Method to extract the filename from the HTTP header.
        Parameters
        ----------
        string : str
        Returns
        -------
        str
            Filename extracted from HTTP header.
        """
        filename = re.findall(r"filename\*?=([^;]+)", string, flags=re.IGNORECASE)
        filename = filename[0].strip().strip('"')
        return filename
<<<<<<< HEAD
=======

>>>>>>> e485a68f

    @staticmethod
    def _write_to_history(save_dir: pathlib.Path, filename: Union[str, pathlib.Path]):
        with open(save_dir / ".download_history.txt", "a", encoding="utf-8") as file:
            file.write(f"{filename}\n")

    @staticmethod
    def _read_from_history(save_dir: pathlib.Path):
        history_filename = save_dir / ".download_history.txt"
        if not history_filename.is_file():
            return []

        with open(history_filename, "r", encoding="utf-8") as file:
            content = file.readlines()

        content = [_.strip() for _ in content]
        return content


class SlideScoreErrorException(Exception):
    """Class to hold a SlideScore exception."""


def build_client(slidescore_url: str, api_token: str, disable_certificate_check: bool = False) -> APIClient:
    """
    Build a SlideScore API Client.

    Parameters
    ----------
    slidescore_url: str
        Url of the slidescore server e.g.: https://rhpc.nki.nl/slidescore/ (without Api/).
    api_token: str
        SlideScore API token.
    disable_certificate_check : bool
        Disable HTTPS certificate check.

    Returns
    -------
    APIClient
        A SlideScore API client.
    """
    try:
        client = APIClient(slidescore_url, api_token, disable_cert_checking=disable_certificate_check)
    except requests.exceptions.SSLError as exception:
        sys.exit(
            f"SSLError, possibly because the SSL certificate cannot be read. "
            f"If you know what you are doing you can try --disable-certificate-check. "
            f"Full error: {exception}"
        )

    return client<|MERGE_RESOLUTION|>--- conflicted
+++ resolved
@@ -483,10 +483,6 @@
         filename = re.findall(r"filename\*?=([^;]+)", string, flags=re.IGNORECASE)
         filename = filename[0].strip().strip('"')
         return filename
-<<<<<<< HEAD
-=======
-
->>>>>>> e485a68f
 
     @staticmethod
     def _write_to_history(save_dir: pathlib.Path, filename: Union[str, pathlib.Path]):
